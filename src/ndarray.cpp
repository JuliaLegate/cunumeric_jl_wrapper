--- conflicted
+++ resolved
@@ -214,20 +214,16 @@
 void nda_assign(CN_NDArray* arr, CN_NDArray* other) {
   arr->obj.assign(other->obj);
 }
-
-<<<<<<< HEAD
+  
+void nda_move(CN_NDArray* dst, CN_NDArray* src) {
+  dst->obj.operator=(std::move(src->obj));
+}
+
 void nda_destroy_array(CN_NDArray* arr) {
   if (arr != NULL) {
     delete arr;
   }
 }
-=======
-void nda_move(CN_NDArray* dst, CN_NDArray* src) {
-  dst->obj.operator=(std::move(src->obj));
-}
-
-void nda_destroy_array(CN_NDArray* arr) { delete arr; }
->>>>>>> b86020b0
 
 int32_t nda_array_dim(const CN_NDArray* arr) { return arr->obj.dim(); }
 
